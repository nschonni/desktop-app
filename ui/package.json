{
  "name": "ivpn-ui",
<<<<<<< HEAD
  "version": "3.3.42",
=======
  "version": "3.3.44",
>>>>>>> 0c23b3fa
  "productName": "IVPN",
  "description": "IVPN Client",
  "author": "IVPN Limited",
  "license": "GPL-3.0",
  "private": true,
  "scripts": {
    "init": "node pre_build.js",
    "serve": "vue-cli-service serve",
    "build": "vue-cli-service build",
    "lint": "vue-cli-service lint",
    "electron:build": "node pre_build.js && vue-cli-service electron:build",
    "electron:serve": "node pre_build.js && vue-cli-service electron:serve",
    "postinstall": "electron-builder install-app-deps",
    "postuninstall": "electron-builder install-app-deps"
  },
  "main": "background.js",
  "dependencies": {
    "@sentry/electron": "1.5.2",
    "auto-launch": "5.0.5",
    "core-js": "3.6.5",
    "electron-fetch": "1.7.1",
    "electron-log": "4.2.2",
    "fast-xml-parser": "^3.19.0",
    "qrcode-generator": "1.4.4",
    "vue": "2.6.11",
    "vue-click-outside": "^1.1.0",
    "vue-router": "3.3.4",
    "vuex": "3.5.1",
    "vuex-electron": "1.0.3",
    "winreg": "1.2.4"
  },
  "devDependencies": {
    "@vue/cli-plugin-babel": "4.5.13",
    "@vue/cli-plugin-eslint": "4.5.13",
    "@vue/cli-plugin-router": "4.5.13",
    "@vue/cli-plugin-vuex": "4.5.13",
    "@vue/cli-service": "^4.5.13",
    "@vue/eslint-config-prettier": "6.0.0",
    "babel-eslint": "10.1.0",
<<<<<<< HEAD
    "electron": "12.1.0",
=======
    "electron": "^14.0.0",
>>>>>>> 0c23b3fa
    "eslint": "6.8.0",
    "eslint-plugin-prettier": "3.1.4",
    "eslint-plugin-vue": "6.2.2",
    "prettier": "1.19.1",
    "sass": "1.26.10",
    "sass-loader": "8.0.2",
    "vue-cli-plugin-electron-builder": "2.1.1",
    "vue-template-compiler": "2.6.11"
  },
  "eslintConfig": {
    "root": true,
    "env": {
      "node": true
    },
    "extends": [
      "plugin:vue/essential",
      "eslint:recommended",
      "@vue/prettier"
    ],
    "parserOptions": {
      "parser": "babel-eslint"
    },
    "rules": {}
  },
  "browserslist": [
    "> 1%",
    "last 2 versions",
    "not dead"
  ]
}<|MERGE_RESOLUTION|>--- conflicted
+++ resolved
@@ -1,10 +1,6 @@
 {
   "name": "ivpn-ui",
-<<<<<<< HEAD
-  "version": "3.3.42",
-=======
   "version": "3.3.44",
->>>>>>> 0c23b3fa
   "productName": "IVPN",
   "description": "IVPN Client",
   "author": "IVPN Limited",
@@ -44,11 +40,7 @@
     "@vue/cli-service": "^4.5.13",
     "@vue/eslint-config-prettier": "6.0.0",
     "babel-eslint": "10.1.0",
-<<<<<<< HEAD
-    "electron": "12.1.0",
-=======
     "electron": "^14.0.0",
->>>>>>> 0c23b3fa
     "eslint": "6.8.0",
     "eslint-plugin-prettier": "3.1.4",
     "eslint-plugin-vue": "6.2.2",
