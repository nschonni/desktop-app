{
  "name": "ivpn-ui",
<<<<<<< HEAD
  "version": "3.3.33",
=======
  "version": "3.3.30",
>>>>>>> 694c761f
  "productName": "IVPN",
  "description": "IVPN Client",
  "author": "IVPN Limited",
  "license": "GPL-3.0",
  "private": true,
  "scripts": {
    "init": "node pre_build.js",
    "serve": "vue-cli-service serve",
    "build": "vue-cli-service build",
    "lint": "vue-cli-service lint",
    "electron:build": "node pre_build.js && vue-cli-service electron:build",
    "electron:serve": "node pre_build.js && vue-cli-service electron:serve",
    "postinstall": "electron-builder install-app-deps",
    "postuninstall": "electron-builder install-app-deps"
  },
  "main": "background.js",
  "dependencies": {
    "@sentry/electron": "1.5.2",
    "auto-launch": "5.0.5",
    "core-js": "3.6.5",
    "electron-fetch": "1.7.1",
    "electron-log": "4.2.2",
    "fast-xml-parser": "^3.19.0",
    "qrcode-generator": "1.4.4",
    "vue": "2.6.11",
    "vue-click-outside": "^1.1.0",
    "vue-router": "3.3.4",
    "vuex": "3.5.1",
    "vuex-electron": "1.0.3",
    "winreg": "1.2.4"
  },
  "devDependencies": {
    "@vue/cli-plugin-babel": "4.4.6",
    "@vue/cli-plugin-eslint": "4.4.6",
    "@vue/cli-plugin-router": "4.4.6",
    "@vue/cli-plugin-vuex": "4.4.6",
    "@vue/cli-service": "^4.5.13",
    "@vue/eslint-config-prettier": "6.0.0",
    "babel-eslint": "10.1.0",
<<<<<<< HEAD
    "electron": "12.0.16",
=======
    "electron": "12.0.17",
>>>>>>> 694c761f
    "eslint": "6.8.0",
    "eslint-plugin-prettier": "3.1.4",
    "eslint-plugin-vue": "6.2.2",
    "prettier": "1.19.1",
    "sass": "1.26.10",
    "sass-loader": "8.0.2",
    "vue-cli-plugin-electron-builder": "2.0.0-rc.4",
    "vue-template-compiler": "2.6.11"
  },
  "eslintConfig": {
    "root": true,
    "env": {
      "node": true
    },
    "extends": [
      "plugin:vue/essential",
      "eslint:recommended",
      "@vue/prettier"
    ],
    "parserOptions": {
      "parser": "babel-eslint"
    },
    "rules": {}
  },
  "browserslist": [
    "> 1%",
    "last 2 versions",
    "not dead"
  ]
}<|MERGE_RESOLUTION|>--- conflicted
+++ resolved
@@ -1,10 +1,6 @@
 {
   "name": "ivpn-ui",
-<<<<<<< HEAD
   "version": "3.3.33",
-=======
-  "version": "3.3.30",
->>>>>>> 694c761f
   "productName": "IVPN",
   "description": "IVPN Client",
   "author": "IVPN Limited",
@@ -44,11 +40,7 @@
     "@vue/cli-service": "^4.5.13",
     "@vue/eslint-config-prettier": "6.0.0",
     "babel-eslint": "10.1.0",
-<<<<<<< HEAD
-    "electron": "12.0.16",
-=======
     "electron": "12.0.17",
->>>>>>> 694c761f
     "eslint": "6.8.0",
     "eslint-plugin-prettier": "3.1.4",
     "eslint-plugin-vue": "6.2.2",
