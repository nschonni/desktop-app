{
  "name": "ivpn-ui",
<<<<<<< HEAD
  "version": "3.9.24",
=======
  "version": "3.9.27",
>>>>>>> 682b398a
  "productName": "IVPN",
  "description": "IVPN Client",
  "author": "IVPN Limited",
  "license": "GPL-3.0",
  "private": true,
  "scripts": {
    "init": "node pre_build.js",
    "serve": "vue-cli-service serve",
    "build": "vue-cli-service build",
    "lint": "vue-cli-service lint",
    "electron:build": "node pre_build.js && vue-cli-service electron:build",
    "electron:serve": "node pre_build.js && vue-cli-service electron:serve",
    "postinstall": "electron-builder install-app-deps",
    "postuninstall": "electron-builder install-app-deps"
  },
  "main": "background.js",
  "dependencies": {
    "@sentry/electron": "3.0.7",
    "auto-launch": "5.0.5",
    "core-js": "3.23.4",
    "electron-fetch": "1.7.4",
    "electron-log": "4.4.8",
    "fast-xml-parser": "4.0.9",
    "pbkdf2": "^3.1.2",
    "qrcode-generator": "1.4.4",
    "vue": "2.6.14",
    "vue-click-outside": "1.1.0",
    "vue-router": "3.5.3",
    "vuex": "3.6.2",
    "vuex-electron": "1.0.3",
    "winreg": "1.2.4"
  },
  "devDependencies": {
    "@vue/cli-plugin-babel": "4.5.17",
    "@vue/cli-plugin-eslint": "4.5.17",
    "@vue/cli-plugin-router": "4.5.17",
    "@vue/cli-plugin-vuex": "4.5.17",
    "@vue/cli-service": "4.5.17",
    "@vue/eslint-config-prettier": "6.0.0",
    "babel-eslint": "10.1.0",
    "electron": "18.3.6",
    "eslint": "6.8.0",
    "eslint-plugin-prettier": "3.1.4",
    "eslint-plugin-vue": "6.2.2",
    "prettier": "2.6.2",
    "sass": "1.50.1",
    "sass-loader": "10.2.0",
    "vue-cli-plugin-electron-builder": "2.1.1",
    "vue-template-compiler": "2.6.14"
  },
  "eslintConfig": {
    "root": true,
    "env": {
      "node": true
    },
    "extends": [
      "plugin:vue/essential",
      "eslint:recommended",
      "@vue/prettier"
    ],
    "parserOptions": {
      "parser": "babel-eslint"
    },
    "rules": {}
  },
  "browserslist": [
    "> 1%",
    "last 2 versions",
    "not dead"
  ]
}<|MERGE_RESOLUTION|>--- conflicted
+++ resolved
@@ -1,10 +1,6 @@
 {
   "name": "ivpn-ui",
-<<<<<<< HEAD
-  "version": "3.9.24",
-=======
   "version": "3.9.27",
->>>>>>> 682b398a
   "productName": "IVPN",
   "description": "IVPN Client",
   "author": "IVPN Limited",
