//
//  UI for IVPN Client Desktop
//  https://github.com/ivpn/desktop-app
//
//  Created by Stelnykovych Alexandr.
//  Copyright (c) 2020 Privatus Limited.
//
//  This file is part of the UI for IVPN Client Desktop.
//
//  The UI for IVPN Client Desktop is free software: you can redistribute it and/or
//  modify it under the terms of the GNU General Public License as published by the Free
//  Software Foundation, either version 3 of the License, or (at your option) any later version.
//
//  The UI for IVPN Client Desktop is distributed in the hope that it will be useful,
//  but WITHOUT ANY WARRANTY; without even the implied warranty of MERCHANTABILITY
//  or FITNESS FOR A PARTICULAR PURPOSE.  See the GNU General Public License for more
//  details.
//
//  You should have received a copy of the GNU General Public License
//  along with the UI for IVPN Client Desktop. If not, see <https://www.gnu.org/licenses/>.
//

import {
  SentrySendDiagnosticReport,
  SentryIsAbleToUse
} from "@/sentry/sentry.js";

import { ipcMain, nativeTheme, dialog, app, shell } from "electron";
import path from "path";
import { Platform } from "@/platform/platform";

import client from "../daemon-client";
import { CheckUpdates, IsAbleToCheckUpdate } from "@/app-updater";
import { AutoLaunchIsEnabled, AutoLaunchSet } from "@/auto-launch";
import store from "@/store";
import config from "@/config";
import { Upgrade, CancelDownload, Install } from "@/app-updater";

import os from "os";

// info: this event is processing in 'background.js'
//ipcMain.handle("renderer-request-connect-to-daemon", async () => {
//  return await client.ConnectToDaemon();
//});

ipcMain.handle("renderer-request-refresh-storage", async () => {
  // function using to re-apply all mutations
  // This is required to send to renderer processes current storage state
  store.commit("replaceState", store.state);
});

ipcMain.handle(
  "renderer-request-login",
  async (event, accountID, force, captchaID, captcha, confirmation2FA) => {
    return await client.Login(
      accountID,
      force,
      captchaID,
      captcha,
      confirmation2FA
    );
  }
);

ipcMain.handle(
  "renderer-request-logout",
  async (
    event,
    needToResetSettings,
    needToDisableFirewall,
    isCanDeleteSessionLocally
  ) => {
    return await client.Logout(
      needToResetSettings,
      needToDisableFirewall,
      isCanDeleteSessionLocally
    );
  }
);

ipcMain.handle("renderer-request-account-status", async () => {
  return await client.AccountStatus();
});

ipcMain.handle("renderer-request-ping-servers", async () => {
  return client.PingServers();
});

ipcMain.handle(
  "renderer-request-connect",
  async (event, entryServer, exitServer) => {
    return await client.Connect(entryServer, exitServer);
  }
);
ipcMain.handle("renderer-request-disconnect", async () => {
  return await client.Disconnect();
});

ipcMain.handle(
  "renderer-request-pause-connection",
  async (event, pauseSeconds) => {
    return await client.PauseConnection(pauseSeconds);
  }
);
ipcMain.handle("renderer-request-resume-connection", async () => {
  return await client.ResumeConnection();
});

ipcMain.handle("renderer-request-firewall", async (event, enable) => {
  return await client.EnableFirewall(enable);
});
ipcMain.handle(
  "renderer-request-KillSwitchSetAllowApiServers",
  async (event, enable) => {
    return await client.KillSwitchSetAllowApiServers(enable);
  }
);
ipcMain.handle(
  "renderer-request-KillSwitchSetAllowLANMulticast",
  async (event, enable) => {
    return await client.KillSwitchSetAllowLANMulticast(enable);
  }
);
ipcMain.handle(
  "renderer-request-KillSwitchSetAllowLAN",
  async (event, enable) => {
    return await client.KillSwitchSetAllowLAN(enable);
  }
);
ipcMain.handle(
  "renderer-request-KillSwitchSetIsPersistent",
  async (event, enable) => {
    return await client.KillSwitchSetIsPersistent(enable);
  }
);

ipcMain.handle(
  "renderer-request-SplitTunnelSetConfig",
  async (event, enabled, apps) => {
    return await client.SplitTunnelSetConfig(enabled, apps);
  }
);
ipcMain.handle("renderer-request-GetInstalledApps", async () => {
  return await client.GetInstalledApps();
});

ipcMain.handle("renderer-request-set-logging", async () => {
  return await client.SetLogging();
});
ipcMain.handle("renderer-request-set-obfsproxy", async () => {
  return await client.SetObfsproxy();
});

ipcMain.handle(
  "renderer-request-set-dns",
  async (event, antitrackerIsEnabled) => {
    return await client.SetDNS(antitrackerIsEnabled);
  }
);

ipcMain.handle("renderer-request-geolookup", async () => {
  return await client.GeoLookup();
});

ipcMain.handle("renderer-request-wg-regenerate-keys", async () => {
  return await client.WgRegenerateKeys();
});

ipcMain.handle(
  "renderer-request-wg-set-keys-rotation-interval",
  async (event, intervalSec) => {
    return await client.WgSetKeysRotationInterval(intervalSec);
  }
);

ipcMain.handle("renderer-request-wifi-get-available-networks", async () => {
  return await client.GetWiFiAvailableNetworks();
});

// Diagnostic reports
ipcMain.on("renderer-request-is-can-send-diagnostic-logs", event => {
  event.returnValue = SentryIsAbleToUse();
});
ipcMain.handle("renderer-request-get-diagnostic-logs", async () => {
  let data = await client.GetDiagnosticLogs();
  if (data != null) {
    if (store.state.account.session != null)
      data[" IVPN User"] = store.state.account.session.AccountID;

    let daemonVer = store.state.daemonVersion;
    if (!daemonVer) daemonVer = "UNKNOWN";
    data[" DaemonVersion"] = daemonVer;

    data[" Settings"] = JSON.stringify(store.state.settings, null, 2);
  }
  return data;
});
ipcMain.handle(
  "renderer-request-submit-diagnostic-logs",
  async (event, comment, dataObj) => {
    let accountID = "";
    if (store.state.account.session != null)
      accountID = store.state.account.session.AccountID;
    return SentrySendDiagnosticReport(
      accountID,
      comment,
      dataObj,
      store.state.daemonVersion
    );
  }
);

// UPDATES
ipcMain.on("renderer-request-app-updates-is-able-to-update", event => {
  try {
    event.returnValue = IsAbleToCheckUpdate();
  } catch {
    event.returnValue = false;
  }
});
ipcMain.handle("renderer-request-app-updates-check", async () => {
  return await CheckUpdates();
});
ipcMain.handle("renderer-request-app-updates-upgrade", async () => {
  return await Upgrade();
});
ipcMain.handle("renderer-request-app-updates-cancel-download", async () => {
  return await CancelDownload();
});
ipcMain.handle("renderer-request-app-updates-install", async () => {
  return await Install();
});

// AUTO-LAUNCH
ipcMain.handle("renderer-request-auto-launch-is-enabled", async () => {
  return await AutoLaunchIsEnabled();
});
ipcMain.handle("renderer-request-auto-launch-set", async (event, isEnabled) => {
  return await AutoLaunchSet(isEnabled);
});

// COLOR SCHEME
ipcMain.on("renderer-request-ui-color-scheme-get", event => {
  event.returnValue = nativeTheme.themeSource;
});
ipcMain.handle("renderer-request-ui-color-scheme-set", (event, theme) => {
  store.dispatch("settings/colorTheme", theme);
  nativeTheme.themeSource = theme;
});

// DIALOG
ipcMain.on("renderer-request-showmsgboxsync", (event, diagConfig) => {
  if (!diagConfig.title) diagConfig.title = "IVPN";
  event.returnValue = dialog.showMessageBoxSync(
    event.sender.getOwnerBrowserWindow(),
    diagConfig
  );
});
<<<<<<< HEAD

ipcMain.handle("renderer-request-showmsgbox", async (event, diagConfig) => {
  if (!diagConfig.title) diagConfig.title = "IVPN";
  return await dialog.showMessageBox(
    event.sender.getOwnerBrowserWindow(),
    diagConfig
  );
});
=======
ipcMain.handle(
  "renderer-request-showmsgbox",
  async (event, diagConfig, doNotAttachToWindow) => {
    if (doNotAttachToWindow === true)
      return await dialog.showMessageBox(diagConfig);

    return await dialog.showMessageBox(
      event.sender.getOwnerBrowserWindow(),
      diagConfig
    );
  }
);
>>>>>>> d34196c6

ipcMain.on("renderer-request-showOpenDialogSync", (event, options) => {
  event.returnValue = dialog.showOpenDialogSync(
    event.sender.getOwnerBrowserWindow(),
    options
  );
});
ipcMain.handle("renderer-request-showOpenDialog", async (event, options) => {
  return await dialog.showOpenDialog(
    event.sender.getOwnerBrowserWindow(),
    options
  );
});

// WINDOW
ipcMain.handle("renderer-request-UI-minimize", async (event, isMinimize) => {
  let win = event.sender.getOwnerBrowserWindow();
  if (win == null) return null;

  let w = config.MaximizedUIWidth;
  if (isMinimize) w = config.MinimizedUIWidth;

  const maxs = win.getMaximumSize();
  const mins = win.getMinimumSize();
  if (maxs[0] == mins[0] && maxs[1] == mins[1]) {
    await win.setMaximumSize(w, maxs[1]);
    await win.setMinimumSize(w, maxs[1]);
  }

  const animate = false;
  await win.setBounds({ width: w }, animate);
});
ipcMain.handle("renderer-request-close-current-window", async event => {
  return await event.sender.getOwnerBrowserWindow().close();
});
ipcMain.handle("renderer-request-minimize-current-window", async event => {
  return await event.sender.getOwnerBrowserWindow().minimize();
});

ipcMain.on("renderer-request-properties-current-window", event => {
  const wnd = event.sender.getOwnerBrowserWindow();
  let retVal = null;
  if (wnd)
    retVal = {
      closable: wnd.closable,
      maximizable: wnd.maximizable,
      minimizable: wnd.minimizable
    };
  event.returnValue = retVal;
});

// SHELL
ipcMain.handle(
  "renderer-request-shell-show-item-in-folder",
  async (event, file) => {
    file = path.normalize(file);
    return await shell.showItemInFolder(file);
  }
);
ipcMain.handle("renderer-request-shell-open-external", async (event, uri) => {
  if (uri == null) return;

  let isAllowedUrl = false;

  for (let p of config.URLsAllowedPrefixes) {
    if (uri == p || uri.startsWith(p + "/")) {
      isAllowedUrl = true;
      break;
    }
  }

  if (!isAllowedUrl) {
    const errMsg = `Opening the link '${uri}' is blocked. Not allowed to open links which are not starting from: ${config.URLsAllowedPrefixes}`;
    console.log(errMsg);
    throw Error(errMsg);
  }
  return shell.openExternal(uri);
});

// OS
ipcMain.on("renderer-request-os-release", event => {
  event.returnValue = os.release();
});
ipcMain.on("renderer-request-platform", event => {
  event.returnValue = Platform();
});

// APP
ipcMain.on("renderer-request-app-getversion", event => {
  event.returnValue = app.getVersion();
});

// HELPERS
ipcMain.handle("renderer-request-getAppIcon", (event, binaryPath) => {
  return client.GetAppIcon(binaryPath);
});<|MERGE_RESOLUTION|>--- conflicted
+++ resolved
@@ -256,19 +256,12 @@
     diagConfig
   );
 });
-<<<<<<< HEAD
-
-ipcMain.handle("renderer-request-showmsgbox", async (event, diagConfig) => {
-  if (!diagConfig.title) diagConfig.title = "IVPN";
-  return await dialog.showMessageBox(
-    event.sender.getOwnerBrowserWindow(),
-    diagConfig
-  );
-});
-=======
+
 ipcMain.handle(
   "renderer-request-showmsgbox",
   async (event, diagConfig, doNotAttachToWindow) => {
+    if (!diagConfig.title) diagConfig.title = "IVPN";
+
     if (doNotAttachToWindow === true)
       return await dialog.showMessageBox(diagConfig);
 
@@ -278,7 +271,6 @@
     );
   }
 );
->>>>>>> d34196c6
 
 ipcMain.on("renderer-request-showOpenDialogSync", (event, options) => {
   event.returnValue = dialog.showOpenDialogSync(
