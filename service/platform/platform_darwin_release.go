// +build darwin,!debug

package platform

import (
	"fmt"
	"io"
	"os"
	"path"
	"path/filepath"
)

func doOsInitForBuild() (warnings []string, errors []error) {
	// macOS-specific variable initialization
	firewallScript = "/Applications/IVPN.app/Contents/Resources/etc/firewall.sh"
	dnsScript = "/Applications/IVPN.app/Contents/Resources/etc/dns.sh"

	// common variables initialization
	settingsDir := "/Library/Application Support/IVPN"
	settingsFile = path.Join(settingsDir, "settings.json")
	serversFile = path.Join(settingsDir, "servers.json")
	openvpnConfigFile = path.Join(settingsDir, "openvpn.cfg")
	openvpnProxyAuthFile = path.Join(settingsDir, "proxyauth.txt")
	wgConfigFilePath = path.Join(settingsDir, "wireguard.conf")

	logDir := "/Library/Logs/"
	logFile = path.Join(logDir, "IVPN Agent.log")
	openvpnLogFile = path.Join(logDir, "openvpn.log")

	openVpnBinaryPath = "/Applications/IVPN.app/Contents/MacOS/openvpn"
	openvpnCaKeyFile = "/Applications/IVPN.app/Contents/Resources/etc/ca.crt"
	openvpnTaKeyFile = "/Applications/IVPN.app/Contents/Resources/etc/ta.key"
	openvpnUpScript = "/Applications/IVPN.app/Contents/Resources/etc/dns.sh -up"
	openvpnDownScript = "/Applications/IVPN.app/Contents/Resources/etc/dns.sh -down"

	obfsproxyStartScript = "/Applications/IVPN.app/Contents/Resources/obfsproxy/obfsproxy.sh"

	wgBinaryPath = "/Applications/IVPN.app/Contents/MacOS/WireGuard/wireguard-go"
	wgToolBinaryPath = "/Applications/IVPN.app/Contents/MacOS/WireGuard/wg"
<<<<<<< HEAD

	return nil, nil
=======
}

func doInitOperations() error {
	serversFile := ServersFile()
	if _, err := os.Stat(serversFile); err != nil {
		if os.IsNotExist(err) {
			fmt.Printf("File '%s' does not exists. Copying from bundle...\n", serversFile)
			// Servers file is not exists on required place
			// Probably, it is first start after clean install
			// Copying it from a bundle
			os.MkdirAll(filepath.Base(serversFile), os.ModePerm)
			if _, err = copyFile("/Applications/IVPN.app/Contents/Resources/etc/servers.json", serversFile); err != nil {
				fmt.Println(err)
				return err
			}
			return nil
		}
		return err
	}
	return nil
}

func copyFile(src, dst string) (int64, error) {
	sourceFileStat, err := os.Stat(src)
	if err != nil {
		return 0, err
	}

	if !sourceFileStat.Mode().IsRegular() {
		return 0, fmt.Errorf("%s is not a regular file", src)
	}

	source, err := os.Open(src)
	if err != nil {
		return 0, err
	}
	defer source.Close()

	destination, err := os.Create(dst)
	destination.Chmod(0600)
	if err != nil {
		return 0, err
	}
	defer destination.Close()
	nBytes, err := io.Copy(destination, source)
	return nBytes, err
>>>>>>> f41b1067
}<|MERGE_RESOLUTION|>--- conflicted
+++ resolved
@@ -37,13 +37,11 @@
 
 	wgBinaryPath = "/Applications/IVPN.app/Contents/MacOS/WireGuard/wireguard-go"
 	wgToolBinaryPath = "/Applications/IVPN.app/Contents/MacOS/WireGuard/wg"
-<<<<<<< HEAD
 
 	return nil, nil
-=======
 }
 
-func doInitOperations() error {
+func doInitOperations() (w string, e error) {
 	serversFile := ServersFile()
 	if _, err := os.Stat(serversFile); err != nil {
 		if os.IsNotExist(err) {
@@ -53,14 +51,14 @@
 			// Copying it from a bundle
 			os.MkdirAll(filepath.Base(serversFile), os.ModePerm)
 			if _, err = copyFile("/Applications/IVPN.app/Contents/Resources/etc/servers.json", serversFile); err != nil {
-				fmt.Println(err)
-				return err
+				return err.String(), nil
 			}
-			return nil
+			return "", nil
 		}
-		return err
+
+		return err.String(), nil
 	}
-	return nil
+	return "", nil
 }
 
 func copyFile(src, dst string) (int64, error) {
@@ -80,12 +78,11 @@
 	defer source.Close()
 
 	destination, err := os.Create(dst)
-	destination.Chmod(0600)
+	destination.Chmod(DefaultFilePermissionForConfig)
 	if err != nil {
 		return 0, err
 	}
 	defer destination.Close()
 	nBytes, err := io.Copy(destination, source)
 	return nBytes, err
->>>>>>> f41b1067
 }