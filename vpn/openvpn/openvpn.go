--- conflicted
+++ resolved
@@ -364,11 +364,7 @@
 		return fmt.Errorf("disconnection error : %w", err)
 	}
 
-<<<<<<< HEAD
-	// waiting untill process is running
-=======
 	// waiting until process is running
->>>>>>> 8ae7b49d
 	// (ensure all disconnection operations performed (e.g. obfsproxy is stopped, etc. ...))
 	o.runningWG.Wait()
 
